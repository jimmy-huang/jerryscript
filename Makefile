# Copyright 2014 Samsung Electronics Co., Ltd.
#
# Licensed under the Apache License, Version 2.0 (the "License");
# you may not use this file except in compliance with the License.
# You may obtain a copy of the License at
#
#     http://www.apache.org/licenses/LICENSE-2.0
#
# Unless required by applicable law or agreed to in writing, software
# distributed under the License is distributed on an "AS IS" BASIS
# WITHOUT WARRANTIES OR CONDITIONS OF ANY KIND, either express or implied.
# See the License for the specific language governing permissions and
# limitations under the License.

<<<<<<< HEAD
TARGET ?= jerry
CROSS_COMPILE	?= arm-none-eabi-
OBJ_DIR = ./obj
OUT_DIR = ./out

MAIN_MODULE_SRC = ./src/main.c
UNITTESTS_SRC_DIR = ./tests/unit

LNK_SCRIPT_STM32F4 = ./third-party/stm32f4.ld
SUP_STM32F4 = ./third-party/STM32F4-Discovery_FW_V1.1.0/Libraries/CMSIS/ST/STM32F4xx/Source/Templates/gcc_ride7/startup_stm32f4xx.s


# FIXME:
#  Place jerry-libc.c, pretty-printer.c to some subdirectory (libruntime?)
#  and add them to the SOURCES list through wildcard.
# FIXME:
#  Add common-io.c and sensors.c
SOURCES = \
	$(sort \
	$(wildcard ./src/libruntime/*.c) \
	$(wildcard ./src/libperipherals/actuators.c) \
	$(wildcard ./src/libjsparser/*.c) \
	$(wildcard ./src/libecmaobjects/*.c) \
	$(wildcard ./src/libecmaoperations/*.c) \
	$(wildcard ./src/liballocator/*.c) \
	$(wildcard ./src/libcoreint/*.c) )

SOURCES_STM32F4 = \
	third-party/STM32F4-Discovery_FW_V1.1.0/Libraries/CMSIS/ST/STM32F4xx/Source/Templates/system_stm32f4xx.c \
        $(wildcard src/libruntime/target/stm32f4/*)

SOURCES_LINUX = \
        $(wildcard src/libruntime/target/linux/*)

HEADERS = \
	$(sort \
	$(wildcard ./src/*.h) \
	$(wildcard ./src/libruntime/*.h) \
	$(wildcard ./src/libperipherals/*.h) \
	$(wildcard ./src/libjsparser/*.h) \
	$(wildcard ./src/libecmaobjects/*.h) \
	$(wildcard ./src/libecmaoperations/*.h) \
	$(wildcard ./src/liballocator/*.h) \
	$(wildcard ./src/libcoreint/*.h) )

INCLUDES = \
	-I src \
	-I src/libruntime \
	-I src/libperipherals \
	-I src/libjsparser \
	-I src/libecmaobjects \
	-I src/libecmaoperations \
	-I src/liballocator \
	-I src/libcoreint

INCLUDES_STM32F4 = \
	-I third-party/STM32F4-Discovery_FW_V1.1.0/Libraries/CMSIS/ST/STM32F4xx/Include \
	-I third-party/STM32F4-Discovery_FW_V1.1.0/Libraries/STM32F4xx_StdPeriph_Driver/inc \
	-I third-party/STM32F4-Discovery_FW_V1.1.0/Libraries/CMSIS/Include

UNITTESTS = \
	$(sort \
	$(patsubst %.c,%,$(notdir \
	$(wildcard $(UNITTESTS_SRC_DIR)/*))))

OBJS = \
	$(sort \
	$(patsubst %.c,./%.o,$(notdir $(MAIN_MODULE_SRC) $(SOURCES))))

CC  = gcc
LD  = ld
OBJDUMP	= objdump
OBJCOPY	= objcopy
SIZE	= size
STRIP	= strip

# General flags
CFLAGS ?= $(INCLUDES) -std=c99 -Werror #-fdiagnostics-color=always
CFLAGS += -Wall -Wextra -Wpedantic -Wlogical-op -Winline
CFLAGS += -Wformat-nonliteral -Winit-self -Wstack-protector
CFLAGS += -Wconversion -Wsign-conversion -Wformat-security
CFLAGS += -Wstrict-prototypes -Wmissing-prototypes

# Flags for MCU
MCU_CFLAGS += -mlittle-endian -mcpu=cortex-m4  -march=armv7e-m -mthumb
MCU_CFLAGS += -mfpu=fpv4-sp-d16 -mfloat-abi=hard
MCU_CFLAGS += -ffunction-sections -fdata-sections -nostdlib -fno-common 

LDFLAGS = -nostartfiles -T$(LNK_SCRIPT_STM32F4)

DEBUG_OPTIONS = -g3 -O0 # -fsanitize=address
RELEASE_OPTIONS = -Os -flto -DJERRY_NDEBUG

DEFINES = -DMEM_HEAP_CHUNK_SIZE=256 -DMEM_HEAP_AREA_SIZE=32768 -DMEM_STATS
TARGET_HOST = -D__HOST
TARGET_MCU = -D__TARGET_MCU

#-I third-party/STM32F4-Discovery_FW_V1.1.0/Project/Demonstration \

.PHONY: all debug debug.stdm32f4 release clean tests check install

all: debug release

debug.stdm32f4: clean debug.stdm32f4.bin
=======
#
# Target naming scheme
#
#   Main targets: {dev,debug,release,debug_release}.{linux,stm32f{4}}[.{check,flash}]
#
#    Target mode part (before dot):
#       dev:           - JERRY_NDEBUG; - optimizations; + debug symbols; - -Werror  | local development build
#       debug:         - JERRY_NDEBUG; - optimizations; + debug symbols; + -Werror  | debug build
#       debug_release: - JERRY_NDEBUG; + optimizations; + debug symbols; + -Werror  | checked release build
#       release:       + JERRY_NDEBUG; + optimizations; - debug symbols; + -Werror  | release build
#
#    Target system part (after first dot):
#       linux - target system is linux
#       stm32f{4} - target is STM32F{4} board 
#
#    Target action part (optional, after second dot):
#       check - run cppcheck on src folder, unit and other tests
#       flash - flash specified mcu target binary
#
#
#   Unit test target: unittests
#
>>>>>>> 4395da05

export TARGET_MODES = dev debug debug_release release
export TARGET_PC_SYSTEMS = linux
export TARGET_MCU_SYSTEMS = $(addprefix stm32f,4) # now only stm32f4 is supported, to add, for example, to stm32f3, change to $(addprefix stm32f,3 4)
export TARGET_SYSTEMS = $(TARGET_PC_SYSTEMS) $(TARGET_MCU_SYSTEMS)

# Target list
export JERRY_TARGETS = $(foreach __MODE,$(TARGET_MODES),$(foreach __SYSTEM,$(TARGET_SYSTEMS),$(__MODE).$(__SYSTEM)))
export TESTS_TARGET = unittests
export CHECK_TARGETS = $(foreach __TARGET,$(JERRY_TARGETS),$(__TARGET).check)
export FLASH_TARGETS = $(foreach __TARGET,$(foreach __MODE,$(TARGET_MODES),$(foreach __SYSTEM,$(TARGET_MCU_SYSTEMS),$(__MODE).$(__SYSTEM))),$(__TARGET).flash)

export OBJ_DIR = ./obj
export OUT_DIR = ./out
export UNITTESTS_SRC_DIR = ./tests/unit

all: clean $(JERRY_TARGETS) $(TESTS_TARGET) $(CHECK_TARGETS)

$(JERRY_TARGETS) $(TESTS_TARGET) $(FLASH_TARGETS) $(CHECK_TARGETS):
	@echo $@
	@make -f Makefile.mak TARGET=$@ $@

clean:
	rm -f $(OBJ_DIR)/*.o *.bin *.o *~ *.log *.log
	rm -rf $(OUT_DIR)
	rm -f $(TARGET)
	rm -f $(TARGET).elf
	rm -f $(TARGET).bin
	rm -f $(TARGET).map
	rm -f $(TARGET).hex
	rm -f $(TARGET).lst
	rm -f js.files<|MERGE_RESOLUTION|>--- conflicted
+++ resolved
@@ -12,112 +12,6 @@
 # See the License for the specific language governing permissions and
 # limitations under the License.
 
-<<<<<<< HEAD
-TARGET ?= jerry
-CROSS_COMPILE	?= arm-none-eabi-
-OBJ_DIR = ./obj
-OUT_DIR = ./out
-
-MAIN_MODULE_SRC = ./src/main.c
-UNITTESTS_SRC_DIR = ./tests/unit
-
-LNK_SCRIPT_STM32F4 = ./third-party/stm32f4.ld
-SUP_STM32F4 = ./third-party/STM32F4-Discovery_FW_V1.1.0/Libraries/CMSIS/ST/STM32F4xx/Source/Templates/gcc_ride7/startup_stm32f4xx.s
-
-
-# FIXME:
-#  Place jerry-libc.c, pretty-printer.c to some subdirectory (libruntime?)
-#  and add them to the SOURCES list through wildcard.
-# FIXME:
-#  Add common-io.c and sensors.c
-SOURCES = \
-	$(sort \
-	$(wildcard ./src/libruntime/*.c) \
-	$(wildcard ./src/libperipherals/actuators.c) \
-	$(wildcard ./src/libjsparser/*.c) \
-	$(wildcard ./src/libecmaobjects/*.c) \
-	$(wildcard ./src/libecmaoperations/*.c) \
-	$(wildcard ./src/liballocator/*.c) \
-	$(wildcard ./src/libcoreint/*.c) )
-
-SOURCES_STM32F4 = \
-	third-party/STM32F4-Discovery_FW_V1.1.0/Libraries/CMSIS/ST/STM32F4xx/Source/Templates/system_stm32f4xx.c \
-        $(wildcard src/libruntime/target/stm32f4/*)
-
-SOURCES_LINUX = \
-        $(wildcard src/libruntime/target/linux/*)
-
-HEADERS = \
-	$(sort \
-	$(wildcard ./src/*.h) \
-	$(wildcard ./src/libruntime/*.h) \
-	$(wildcard ./src/libperipherals/*.h) \
-	$(wildcard ./src/libjsparser/*.h) \
-	$(wildcard ./src/libecmaobjects/*.h) \
-	$(wildcard ./src/libecmaoperations/*.h) \
-	$(wildcard ./src/liballocator/*.h) \
-	$(wildcard ./src/libcoreint/*.h) )
-
-INCLUDES = \
-	-I src \
-	-I src/libruntime \
-	-I src/libperipherals \
-	-I src/libjsparser \
-	-I src/libecmaobjects \
-	-I src/libecmaoperations \
-	-I src/liballocator \
-	-I src/libcoreint
-
-INCLUDES_STM32F4 = \
-	-I third-party/STM32F4-Discovery_FW_V1.1.0/Libraries/CMSIS/ST/STM32F4xx/Include \
-	-I third-party/STM32F4-Discovery_FW_V1.1.0/Libraries/STM32F4xx_StdPeriph_Driver/inc \
-	-I third-party/STM32F4-Discovery_FW_V1.1.0/Libraries/CMSIS/Include
-
-UNITTESTS = \
-	$(sort \
-	$(patsubst %.c,%,$(notdir \
-	$(wildcard $(UNITTESTS_SRC_DIR)/*))))
-
-OBJS = \
-	$(sort \
-	$(patsubst %.c,./%.o,$(notdir $(MAIN_MODULE_SRC) $(SOURCES))))
-
-CC  = gcc
-LD  = ld
-OBJDUMP	= objdump
-OBJCOPY	= objcopy
-SIZE	= size
-STRIP	= strip
-
-# General flags
-CFLAGS ?= $(INCLUDES) -std=c99 -Werror #-fdiagnostics-color=always
-CFLAGS += -Wall -Wextra -Wpedantic -Wlogical-op -Winline
-CFLAGS += -Wformat-nonliteral -Winit-self -Wstack-protector
-CFLAGS += -Wconversion -Wsign-conversion -Wformat-security
-CFLAGS += -Wstrict-prototypes -Wmissing-prototypes
-
-# Flags for MCU
-MCU_CFLAGS += -mlittle-endian -mcpu=cortex-m4  -march=armv7e-m -mthumb
-MCU_CFLAGS += -mfpu=fpv4-sp-d16 -mfloat-abi=hard
-MCU_CFLAGS += -ffunction-sections -fdata-sections -nostdlib -fno-common 
-
-LDFLAGS = -nostartfiles -T$(LNK_SCRIPT_STM32F4)
-
-DEBUG_OPTIONS = -g3 -O0 # -fsanitize=address
-RELEASE_OPTIONS = -Os -flto -DJERRY_NDEBUG
-
-DEFINES = -DMEM_HEAP_CHUNK_SIZE=256 -DMEM_HEAP_AREA_SIZE=32768 -DMEM_STATS
-TARGET_HOST = -D__HOST
-TARGET_MCU = -D__TARGET_MCU
-
-#-I third-party/STM32F4-Discovery_FW_V1.1.0/Project/Demonstration \
-
-.PHONY: all debug debug.stdm32f4 release clean tests check install
-
-all: debug release
-
-debug.stdm32f4: clean debug.stdm32f4.bin
-=======
 #
 # Target naming scheme
 #
@@ -140,7 +34,6 @@
 #
 #   Unit test target: unittests
 #
->>>>>>> 4395da05
 
 export TARGET_MODES = dev debug debug_release release
 export TARGET_PC_SYSTEMS = linux
